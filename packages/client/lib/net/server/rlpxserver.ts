--- conflicted
+++ resolved
@@ -150,17 +150,10 @@
     })
 
     // DNS peers
-<<<<<<< HEAD
     if (this.config.discDns) {
-      // lint complains that conditional value "is always truthy" but it's not, due to `!`
-      // eslint-disable-next-line
-      const dnsPeers = (await this.dpt!.getDnsPeers()) || []
+      const dnsPeers = (await this.dpt?.getDnsPeers()) ?? []
       promises = promises.concat(dnsPeers.map((node) => self.dpt!.bootstrap(node)))
     }
-=======
-    const dnsPeers = (await this.dpt?.getDnsPeers()) ?? []
-    promises = promises.concat(dnsPeers.map((node) => self.dpt!.bootstrap(node)))
->>>>>>> 0a672dec
 
     for (const promise of promises) {
       try {
